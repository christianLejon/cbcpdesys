__author__ = "Mikael Mortensen <Mikael.Mortensen@ffi.no>"
__date__ = "2010-11-03"
__copyright__ = "Copyright (C) 2010 " + __author__
__license__  = "GNU GPL version 3 or any later version"
""" 
Beltrami test problem in 3D
"""
from NSProblem import *

# Specify the initial velocity field

u_params = {'a': pi/4.0, 'd': pi/2.0, 'E': e,             'etabyrho': 1.0, 't': 0.0}
p_params = {'a': pi/4.0, 'd': pi/2.0, 'E': e, 'rho': 1.0, 'etabyrho': 1.0, 't': 0.0}

exact = dict( 
    u=('-(({a}*(pow({E},{a}*x[2])*cos({a}*x[0] + {d}*x[1]) + pow({E},{a}*x[0])*sin({a}*x[1] +  {d}*x[2])))/pow({E},pow({d},2)*{t}*{etabyrho}))',
       '-(({a}*(pow({E},{a}*x[0])*cos({a}*x[1] + {d}*x[2]) + pow({E},{a}*x[1])*sin({d}*x[0] + {a}*x[2])))/pow({E},pow({d},2)*{t}*{etabyrho}))',
       '-(({a}*(pow({E},{a}*x[1])*cos({d}*x[0] + {a}*x[2]) + pow({E},{a}*x[2])*sin({a}*x[0] + {d}*x[1])))/pow({E},pow({d},2)*{t}*{etabyrho}))'),
    p=('-({rho}/2.0)*(pow({a},2)*(pow({E},2*{a}*x[0]) + pow({E},2*{a}*x[1]) + pow({E},2*{a}*x[2]) + 2*pow({E},{a}*(x[1] + x[2]))*cos({d}*x[0] + {a}*x[2])*sin({a}*x[0] + {d}*x[1]) + 2*pow({E},{a}*(x[0] + x[1]))*cos({a}*x[1] + {d}*x[2])*sin({d}*x[0] + {a}*x[2]) + 2*pow({E},{a}*(x[0] + x[2]))*cos({a}*x[0] + {d}*x[1])*sin({a}*x[1] + {d}*x[2])))/(pow({E},pow({d},2)*{t}*{etabyrho}))'))


# Define dictionary for setting initial velocity and pressure
initial_velocity = Initdict(
    u = (exact['u'][0].format(**u_params),
         exact['u'][1].format(**u_params),
         exact['u'][2].format(**u_params)),
    p =  exact['p'].format(**p_params)
    )

# Define dictionary for analytical solution used as boundary condition on velocity
u_params['t'] = 't'
p_params['t'] = 't'
exact_velocity = dict(
    u = Expression((exact['u'][0].format(**u_params),
                    exact['u'][1].format(**u_params),
                    exact['u'][2].format(**u_params)), t=0),
    u0 = Expression((exact['u'][0].format(**u_params)), t=0),
    u1 = Expression((exact['u'][1].format(**u_params)), t=0),
    u2 = Expression((exact['u'][2].format(**u_params)), t=0),
    )

# Problem definition
class Beltrami(NSProblem):

    def __init__(self, parameters):
        NSProblem.__init__(self, parameters=parameters)
        self.mesh = self.gen_mesh()
        # Set viscosity
        self.prm['viscosity'] = 1.0/self.prm['Re']
        self.prm['dt'] = self.prm['T']/int(self.prm['T']/0.2/self.mesh.hmin() + 1.0)
        #self.prm['dt'] = self.prm['T']/ceil(self.prm['T']/0.25/self.mesh.hmin())
        self.boundaries = self.create_boundaries()
        self.q0 = initial_velocity
    
    def gen_mesh(self):
        m = UnitCube(self.prm['Nx'], self.prm['Ny'], self.prm['Nz'])
        scale = 2*(m.coordinates() - 0.5)
        m.coordinates()[:, :] = scale
        return m
                
    def create_boundaries(self):
        
        domain = FlowSubDomain(lambda x, on_bnd: on_bnd,
                               bc_type = 'VelocityInlet', # Dirichlet on u, nothing on p
                               func = exact_velocity)
                                
        return [domain]
        
    def prepare(self, pdesystems):
        for val in exact_velocity.itervalues():
            val.t = self.t        
        
    def update(self, pdesystems):
        pass
        #self.functional()
        
    def functional(self):
        # errornorm doesn't work with the ListTensor u_ of the segregated solver
        if hasattr(self.NS_solver, 'u0_'):
            f  = errornorm(self.NS_solver.u0_, exact_velocity['u0'])
            f += errornorm(self.NS_solver.u1_, exact_velocity['u1'])
            f += errornorm(self.NS_solver.u2_, exact_velocity['u2'])
        else:
            f = errornorm(self.NS_solver.u_, exact_velocity['u'])
        error = f/norm(exact_velocity['u'], mesh=self.mesh)
        info_red('Energy = {0:2.5e}'.format(error))
        return error
                   
    def info(self):
        return "Beltrami flow"

if __name__ == '__main__':
    from cbc.cfd import icns                    # Navier-Stokes solvers
    from cbc.cfd.icns import solver_parameters  # parameters to NS solver
    import time
    import sys
    set_log_active(True)
    set_log_level(5)
    
    mesh_sizes = [5, 8, 11, 16, 23, 32, 64]
    try:
        N = eval(sys.argv[-1])
    except:
        N = 2    
    problem_parameters['time_integration']='Transient'
    problem_parameters['Nx'] = mesh_sizes[N]
    problem_parameters['Ny'] = mesh_sizes[N]
    problem_parameters['Nz'] = mesh_sizes[N]
    problem_parameters['Re'] = 1.
    problem_parameters['T'] = 0.5
    solver_parameters = recursive_update(solver_parameters, 
<<<<<<< HEAD
    dict(degree=dict(u=2, u0=1, u1=1, u2=1),
         pdesubsystem=dict(u=101, p=101, velocity_update=101, up=1), 
=======
    dict(degree=dict(u=2, u0=2, u1=2, u2=2),
         pdesubsystem=dict(u=1, p=1, velocity_update=1, up=1), 
>>>>>>> e44ce034
         linear_solver=dict(u='bicgstab', p='gmres', velocity_update='bicgstab'), 
         precond=dict(u='jacobi', p='hypre_amg', velocity_update='jacobi'))
         )
    
    problem = Beltrami(problem_parameters)
    #solver = icns.NSFullySegregated(problem, solver_parameters)
    solver = icns.NSSegregated(problem, solver_parameters)
    #solver = icns.NSCoupled(problem, solver_parameters)
    
    solver.pdesubsystems['u'].prm['monitor_convergence'] = True
    #solver.pdesubsystems['u1'].prm['monitor_convergence'] = True
    #solver.pdesubsystems['u2'].prm['monitor_convergence'] = True
    solver.pdesubsystems['p'].prm['monitor_convergence'] = True
    
    t0 = time.time()
    problem.solve()
    t1 = time.time()-t0
    print 'time = ', t1
    error = problem.functional()
    print list_timings()
    
<<<<<<< HEAD
=======
    dump_result(problem, solver, t1, error)
>>>>>>> e44ce034
    
    #plot(solver.u_)
    #interactive()
    <|MERGE_RESOLUTION|>--- conflicted
+++ resolved
@@ -109,13 +109,8 @@
     problem_parameters['Re'] = 1.
     problem_parameters['T'] = 0.5
     solver_parameters = recursive_update(solver_parameters, 
-<<<<<<< HEAD
     dict(degree=dict(u=2, u0=1, u1=1, u2=1),
          pdesubsystem=dict(u=101, p=101, velocity_update=101, up=1), 
-=======
-    dict(degree=dict(u=2, u0=2, u1=2, u2=2),
-         pdesubsystem=dict(u=1, p=1, velocity_update=1, up=1), 
->>>>>>> e44ce034
          linear_solver=dict(u='bicgstab', p='gmres', velocity_update='bicgstab'), 
          precond=dict(u='jacobi', p='hypre_amg', velocity_update='jacobi'))
          )
@@ -137,10 +132,7 @@
     error = problem.functional()
     print list_timings()
     
-<<<<<<< HEAD
-=======
     dump_result(problem, solver, t1, error)
->>>>>>> e44ce034
     
     #plot(solver.u_)
     #interactive()
