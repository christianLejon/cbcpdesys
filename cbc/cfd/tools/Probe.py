--- conflicted
+++ resolved
@@ -414,11 +414,7 @@
         using voluviz. Each processor writes its own data directly to the hdf5 
         file, thus saving memory use at the expense of speed.
         """
-<<<<<<< HEAD
-        f = h5py.File(filename, 'a')
-=======
         f = h5py.File(filename, 'w')
->>>>>>> 6bd2fe23
         d = self.dims
         if not 'origin' in f.attrs:
             f.attrs.create('origin', self.origin)
@@ -437,11 +433,7 @@
             f.create_group(loc)
         except ValueError:
             pass
-<<<<<<< HEAD
-        
-=======
-            
->>>>>>> 6bd2fe23
+        
         # Create datasets if not there already
         dimT = (d[2], d[1], d[0])                
         if self.probes.value_size() == 1:
@@ -477,34 +469,13 @@
                     pass
         else:
             raise TypeError("Only vector or scalar data supported for HDF5")
-<<<<<<< HEAD
-            
-        # We use MPI here to enable sharing of memory amongst procesors
-=======
-        #f.close()
-
         # We use MPI here to enable sharing of memory amongst nodes
->>>>>>> 6bd2fe23
         # Otherwise, the maximum size of the computational box will be
         # rather small, determined by the RAM memory of one single CPU.
         #
         # Last dimension of box is shared amongst processors
         # In case d[2] % Nc is not zero the last planes are distributed
         # between the processors starting with the highest rank and then lower
-<<<<<<< HEAD
-        MPI.barrier()            
-        d = self.dims
-        loc = 'FEniCS/tstep'+str(tstep)
-        #f = h5py.File(filename, 'w')
-        Nc = comm.Get_size()
-        Np = self.probes.get_total_number_probes()
-        planes_per_proc = d[2] / Nc
-        myrank = comm.Get_rank()
-        # Distribute remaining planes 
-        if Nc-myrank <= (d[2] % Nc):
-            planes_per_proc += 1
-            
-=======
         
         MPI.barrier()
         loc = 'FEniCS/tstep'+str(tstep)
@@ -516,31 +487,20 @@
         # Distribute remaining planes 
         if Nc-myrank <= (d[2] % Nc):
             planes_per_proc += 1
-
->>>>>>> 6bd2fe23
+            
         # Let all processes know how many planes the different processors own
         all_planes_per_proc = comm.allgather(planes_per_proc)
         cum_last_id = cumsum(all_planes_per_proc)
         owned_planes = zeros(Nc+1, 'I')
         owned_planes[1:] = cum_last_id[:]
-<<<<<<< HEAD
-        
-=======
-
-        #f = h5py.File(filename, 'w')            
                             
->>>>>>> 6bd2fe23
         # Store owned data in z0
         z0 = zeros((d[0], d[1], planes_per_proc, self.probes.value_size()), dtype=float32)
         zhere = zeros(self.probes.value_size(), dtype=float32)
         zrecv = zeros(self.probes.value_size(), dtype=float32)
-<<<<<<< HEAD
         sendto = zeros(Nc, 'I')
         # Run through all probes and send them to the processes 
         # that owns the plane its at and that will dump it to hdf5
-=======
-        sendto = zeros(Nc, 'I')                                     
->>>>>>> 6bd2fe23
         for i, (global_index, probe) in enumerate(self.probes):
             plane = global_index / (d[0]*d[1])
             owner = argmax(cum_last_id > plane)
@@ -553,23 +513,11 @@
             else:
                 # myrank owns the current probe and can simply store it
                 i, j, k = global_index % d[0], (global_index % (d[0]*d[1])) / d[0], global_index / (d[0]*d[1]) 
-<<<<<<< HEAD
                 z0[i, j, k-owned_planes[myrank], :] = zhere[:]
-                
         # Let all processors know who they are receiving data from
         recvfrom = zeros((Nc, Nc), 'I')
         comm.Allgather(sendto, recvfrom)
-        
-        # Recieve the data
-=======
-                z0[i, j, k-owned_planes[myrank], :] = zhere[:]                    
-
-        # Let all processors know who they are receiving data from
-        recvfrom = zeros((Nc, Nc), 'I')
-        comm.Allgather(sendto, recvfrom)
-            
         # Receive the data
->>>>>>> 6bd2fe23
         for ii in range(Nc):
             num_recv = recvfrom[ii, myrank]
             for kk in range(num_recv):
@@ -577,19 +525,10 @@
                 i, j, k = global_index % d[0], (global_index % (d[0]*d[1])) / d[0], global_index / (d[0]*d[1]) 
                 comm.Recv(zrecv, source=ii, tag=102)
                 z0[i, j, k-owned_planes[myrank], :] = zrecv[:]
-<<<<<<< HEAD
-        
+                
         # Voluviz has weird ordering so transpose some axes
         z0 = z0.transpose((2,1,0,3))
-        
         # Write owned data to hdf5 file
-=======
-            
-        # Voluviz has weird ordering so transpose some axes
-        z0 = z0.transpose((2,1,0,3))
-            
-        # Write data to hdf5 file
->>>>>>> 6bd2fe23
         owned = slice(owned_planes[myrank], owned_planes[myrank+1])
         if self.probes.value_size() == 1:
             f[loc+"/Scalar"][owned, :, :] = z0[:, :, :, 0]
@@ -610,11 +549,6 @@
                 f[loc+"/U"][owned, :, :] = z0[:, :, :, 0]
                 f[loc+"/V"][owned, :, :] = z0[:, :, :, 1]
                 f[loc+"/W"][owned, :, :] = z0[:, :, :, 2]
-<<<<<<< HEAD
-        
-=======
-            
->>>>>>> 6bd2fe23
         f.close()
             
 class Probedict(dict):
