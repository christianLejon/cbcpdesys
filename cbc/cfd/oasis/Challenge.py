__author__ = "Mikael Mortensen <mikael.mortensen@gmail.com>"
__date__ = "2011-12-19"
__copyright__ = "Copyright (C) 2011 " + __author__
__license__  = "GNU GPL version 3 or any later version"

"""
This is a highly tuned and stripped down Navier-Stokes solver optimized
for both speed and memory.  

To use this solver for a new problem you have to modify two sections.
    'Problem dependent parameters':
        add a mesh and set problem specific parameters. 
        Parameters that are recognized are already given 
        default values.

    'Boundary conditions':
        Simply create the dictionary bcs, with keys 
        'u0', 'u1', 'u2' and 'p' and value a list of 
        boundary conditions. 
        If necessary enable normalization of the pressure.
        
The algorithm used is a second order in time fractional step method
(incremental pressure correction).

We use a Crank-Nicolson discretization in time of the Laplacian and 
the convected velocity. The convecting velocity is computed with an 
Adams-Bashforth projection. The fractional step method can be used
both non-iteratively or with iterations over the pressure velocity 
system.

We assemble a single coefficient matrix used by all velocity componenets
and build it by preassembling as much as possible. The matrices used are:

    A  = Coefficient (lhs) matrix or rhs matrix
    Ac = Convection matrix
    K  = Diffusion matrix
    M  = Mass matrix

For the lhs A is computed as:

    A  = 1/dt*M + 0.5*Ac + 0.5*K

However, we start by assembling a coefficient matrix (Ar) that is used 
to compute the rhs:

    Ar = 1/dt*M - 0.5*Ac - 0.5*K
    b  = A*u_1.vector()

Ac needs to be reassembled each new timestep into A to save memory.
A and Ar are recreated each timestep by assembling Ac, setting up Ar 
and then using the following to create the lhs A:

   A = - Ar + 2/dt*M

"""
from cbc.cfd.oasis import *

#parameters["linear_algebra_backend"] = "Epetra"
parameters["linear_algebra_backend"] = "PETSc"
parameters["form_compiler"]["optimize"]     = True   # I somatimes get memory access error with True here (MM)
parameters["form_compiler"]["cpp_optimize"] = True
set_log_active(True)

# Check how much memory is actually used by dolfin before we allocate anything
dolfin_memory_use = getMyMemoryUsage()
info_red('Memory use of plain dolfin = ' + dolfin_memory_use)

################### Problem dependent parameters ####################

from scipy.interpolate import InterpolatedUnivariateSpline as ius
from scipy.interpolate import splrep, splev
from numpy import array, zeros, floor

AA = [1, -0.23313344, -0.11235758, 0.10141715, 0.06681337, -0.044572343, -0.055327477, 0.040199067, 0.01279207, -0.002555173, -0.006805238, 0.002761498, -0.003147682, 0.003569664, 0.005402948, -0.002816467, 0.000163798, 8.38311E-05, -0.001517142, 0.001394522, 0.00044339, -0.000565792, -6.48123E-05] 

BB = [0, 0.145238823, -0.095805132, -0.117147521, 0.07563348, 0.060636658, -0.046028338, -0.031658495, 0.015095811, 0.01114202, 0.001937877, -0.003619434, 0.000382924, -0.005482582, 0.003510867, 0.003397822, -0.000521362, 0.000866551, -0.001248326, -0.00076668, 0.001208502, 0.000163361, 0.000388013]

counter = 0 
N = 100 

def time_dependent_velocity(t): 
  velocity = 0 
  for k in range(len(AA)): 
    velocity += AA[k]*cos(2*pi*k*t)
    velocity += BB[k]*sin(2*pi*k*t)
  return velocity

class InflowData(object):

    def __init__(self, mesh, velocity, stationary):
        self.mesh = mesh
        self.velocity = velocity
        self.val = velocity 
        self.stationary = stationary
        self.t = 0 
        self.N = 100 

    def __call__(self, x, ufc_cell):
        cell = Cell(self.mesh, ufc_cell.index)
        n = cell.normal(ufc_cell.local_facet)

        global counter
        global N 

        if not self.stationary: 
            self.val = self.velocity*time_dependent_velocity(self.t)
            
        if self.stationary and counter <= N: 
            counter += 1 
            self.val = float(self.velocity*self.counter)/self.N
            print self.val, self.velocity, self.counter, self.N 
         
        val = self.val 
        return [-n.x()*val, -n.y()*val, -n.z()*val]

class InflowVec(Expression):
    def __init__(self, data):
        self.data = data
    def eval_cell(self, values, x, ufc_cell):
        values[:] = self.data(x, ufc_cell)
    def value_shape(self):
        return 3,

class InflowComp(Expression):
    def __init__(self, data, component):
        self.data = data
        self.component = component
    def eval_cell(self, values, x, ufc_cell):
        values[0] = self.data(x, ufc_cell)[self.component]

# Read mesh
testcase = 1
refinement = 0
stationary = False
boundary_layers = True
if boundary_layers:
    mesh_filename = "/home/kent-and/Challenge/mesh_750k_BL_t.xml.gz"
    if refinement==1: mesh_filename = "/home/kent-and/Challenge/mesh_2mio_BL_t.xml.gz"
    if refinement==2: mesh_filename = "/home/kent-and/Challenge/mesh_4mio_BL_t.xml.gz"
else:
    mesh_filename = "/home/kent-and/Challenge/mesh_500k.xml.gz"
    if refinement==1: mesh_filename = "/home/kent-and/Challenge/mesh_1mio.xml.gz"
    if refinement==2: mesh_filename = "/home/kent-and/Challenge/mesh_2mio.xml.gz"
    if refinement==3: mesh_filename = "/home/kent-and/Challenge/mesh_4mio.xml.gz"
    
mesh = Mesh(mesh_filename)

# Set parameters
nu = Constant(0.04)           # Viscosity
t = 0                         # time
tstep = 0                     # Timestep
<<<<<<< HEAD
T = 0.01                       # End time
=======
T = 0.05                      # End time
>>>>>>> 1112afca
max_iter = 1                  # Pressure velocity iterations on given timestep
iters_on_first_timestep = 2   # Pressure velocity iterations on first timestep
max_error = 1e-6
dt = Constant(T/ceil(T/0.2/MPI.min(mesh.hmin()))) # timestep
check = 1                    # print out info every check timestep 

flux = 0
if testcase == 1: 
    flux = 5.13 
elif testcase == 2:
    flux = 6.41 
elif testcase == 3:
    flux = 9.14 
elif testcase == 4:
    flux = 11.42 

one = Constant(1)
V0 = assemble(one*dx, mesh=mesh)
A0 = assemble(one*ds(0), mesh=mesh)
A1 = assemble(one*ds(1), mesh=mesh)
A2 = assemble(one*ds(2), mesh=mesh)

print "Volume of the geometry is (dx)   ", V0 
print "Areal  of the no-slip is (ds(0)  ", A0 
print "Areal  of the inflow is (ds(1))  ", A1 
print "Areal  of the outflow is (ds(2)) ", A2 

velocity = flux / A1 

# Characteristic velocity (U) in the domain (used to determine timestep)
U = velocity*16  
h  = MPI.min(mesh.hmin())
print "Characteristic velocity set to", U
print "mesh size          ", h
print "velocity at inflow ", velocity
print "Number of cells    ", mesh.num_cells()
print "Number of vertices ", mesh.num_vertices()
    
# Specify body force
dim = mesh.geometry().dim()
f = Constant((0,)*dim)

#####################################################################

# Declare solution Functions and FunctionSpaces
V = FunctionSpace(mesh, 'CG', 1)
Q = FunctionSpace(mesh, 'CG', 1)
Vv = VectorFunctionSpace(mesh, 'CG', V.ufl_element().degree())
u = TrialFunction(V)
v = TestFunction(V)
p = TrialFunction(Q)
q = TestFunction(Q)

if dim == 2:
    u_components = ['u0', 'u1']
else:
    u_components = ['u0', 'u1', 'u2']
sys_comp =  u_components + ['p']

# Use dictionaries to hold all Functions
q_  = dict((ui, Function(V)) for ui in u_components)
q_1 = dict((ui, Function(V)) for ui in u_components)
q_2 = dict((ui, Function(V)) for ui in u_components)
u_  = as_vector([q_[ui]  for ui in u_components]) # Velocity vector at t
u_1 = as_vector([q_1[ui] for ui in u_components]) # Velocity vector at t - dt
u_2 = as_vector([q_2[ui] for ui in u_components]) # Velocity vector at t - 2*dt

q_['p'] = p_ = Function(Q)  # pressure at t - dt/2
dp_ = Function(Q)      # pressure correction

###################  Boundary conditions  ###########################

bcs = dict((ui, []) for ui in sys_comp)

bcw = DirichletBC(V, 0., 0)
inflow = InflowData(mesh, velocity, stationary)
bcs['u0'] = [DirichletBC(V, InflowComp(inflow, 0), 1), bcw]
bcs['u1'] = [DirichletBC(V, InflowComp(inflow, 1), 1), bcw]
bcs['u2'] = [DirichletBC(V, InflowComp(inflow, 2), 1), bcw]
bcs['p']  = [DirichletBC(Q, 0., 2)]

# Normalize pressure or not?
normalize = False
#normalize = dolfin_normalize(Q)

#####################################################################

# Preassemble some constant in time matrices
M = assemble(inner(u, v)*dx)                    # Mass matrix
K = assemble(nu*inner(grad(u), grad(v))*dx)     # Diffusion matrix
Ap = assemble(inner(grad(q), dt*grad(p))*dx)    # Pressure Laplacian
A = Matrix()                                    # Coefficient matrix (needs reassembling)

# Apply boundary conditions on M and Ap that are used directly in solve
[bc.apply(M)  for bc in bcs['u0']]
[bc.apply(Ap) for bc in bcs['p']]

# Adams Bashforth projection of velocity at t - dt/2
U_ = 1.5*u_1 - 0.5*u_2

# Convection form
a  = 0.5*inner(v, dot(U_, nabla_grad(u)))*dx

# Preassemble constant body force
assert(isinstance(f, Constant))
b0 = dict((ui, assemble(v*f[i]*dx)) for i, ui in enumerate(u_components))

# Preassemble constant pressure gradient matrix
P = dict((ui, assemble(v*p.dx(i)*dx)) for i, ui in enumerate(u_components))

# Preassemble velocity divergence matrix
if V.ufl_element().degree() == Q.ufl_element().degree():
    R = P
else:
    R = dict((ui, assemble(q*u.dx(i)*dx)) for i, ui in  enumerate(u_components))

# Set up linear solvers
#u_sol = LUSolver()

#du_sol = LUSolver()
#du_sol.parameters['reuse_factorization'] = True

#p_sol = LUSolver()
#p_sol.parameters['reuse_factorization'] = True

u_sol = KrylovSolver('bicgstab', 'hypre_euclid')
u_sol.parameters['error_on_nonconvergence'] = False
u_sol.parameters['nonzero_initial_guess'] = True
reset_sparsity = True

du_sol = KrylovSolver('bicgstab', 'hypre_euclid')
du_sol.parameters['error_on_nonconvergence'] = False
du_sol.parameters['nonzero_initial_guess'] = True
du_sol.parameters['preconditioner']['reuse'] = True

p_sol = KrylovSolver('gmres', 'hypre_amg')
p_sol.parameters['error_on_nonconvergence'] = False
p_sol.parameters['nonzero_initial_guess'] = True
p_sol.parameters['preconditioner']['reuse'] = True

x_  = dict((ui, q_ [ui].vector()) for ui in sys_comp)     # Solution vectors t
x_1 = dict((ui, q_1[ui].vector()) for ui in u_components) # Solution vectors t - dt
x_2 = dict((ui, q_2[ui].vector()) for ui in u_components) # Solution vectors t - 2*dt
b   = dict((ui, Vector(x_[ui])) for ui in sys_comp)       # rhs vectors
bold= dict((ui, Vector(x_[ui])) for ui in sys_comp)       # rhs temp storage vectors
work = Vector(x_['u0'])

t0 = time.time()
dt_ = dt(0)
total_iters = 0
while t < (T - tstep*DOLFIN_EPS):
    t += dt_
    tstep += 1
    j = 0
    err = 1e8
    total_iters += 1
    ####
    inflow.t = t
    ####
    if tstep == 1:
        num_iter = max(iters_on_first_timestep, max_iter)
    else:
        num_iter = max_iter
    while err > max_error and j < num_iter:
        err = 0
        j += 1
        ### Start by solving for an intermediate velocity ###
        if j == 1:
            # Only on the first iteration because nothing here is changing in time
            # Set up coefficient matrix for computing the rhs:
            A = assemble(a, tensor=A, reset_sparsity=reset_sparsity) 
            reset_sparsity = False   # Warning! Must be true for periodic boundary conditions
            A._scale(-1.)            # Negative convection on the rhs 
            A.axpy(1./dt_, M, True)  # Add mass
            A.axpy(-0.5, K, True)    # Add diffusion                
            
            # Compute rhs for all velocity components
            for ui in u_components:
                b[ui][:] = b0[ui][:]
                b[ui].axpy(1., A*x_1[ui])

            # Reset matrix for lhs
            A._scale(-1.)
            A.axpy(2./dt_, M, True)
            [bc.apply(A) for bc in bcs['u0']]
        
        for ui in u_components:
            bold[ui][:] = b[ui][:] 
            b[ui].axpy(-1., P[ui]*x_['p'])
            [bc.apply(b[ui]) for bc in bcs[ui]]
            work[:] = x_[ui][:]
            u_sol.solve(A, x_[ui], b[ui])
            b[ui][:] = bold[ui][:]  # preassemble part
            err += norm(work - x_[ui])
            
        ### Solve pressure ###
        dp_.vector()[:] = x_['p'][:]
        b['p'][:] = Ap*x_['p']
        for ui in u_components:
            b['p'].axpy(-1., R[ui]*x_[ui]) # Divergence of u_
        [bc.apply(b['p']) for bc in bcs['p']]
        rp = residual(Ap, x_['p'], b['p'])
        p_sol.solve(Ap, x_['p'], b['p'])
        if normalize: normalize(x_['p'])
        dp_.vector()[:] = x_['p'][:] - dp_.vector()[:]
        if tstep % check == 0:
            if num_iter > 1:
                if j == 1: info_blue('                 error u  error p')
                info_blue('    Iter = {0:4d}, {1:2.2e} {2:2.2e}'.format(j, err, rp))

    ### Update velocity ###
    for ui in u_components:
        b[ui][:] = M*x_[ui][:]        
        b[ui].axpy(-dt_, P[ui]*dp_.vector())
        [bc.apply(b[ui]) for bc in bcs[ui]]        
        du_sol.solve(M, x_[ui], b[ui])

    # Update to a new timestep
    for ui in u_components:
        x_2[ui][:] = x_1[ui][:]
        x_1[ui][:] = x_ [ui][:]

    ################ Hack!! Because PETSc bicgstab with jacobi errors on the first tstep and exits in parallel ##
    if tstep == 1:
        u_sol = KrylovSolver('bicgstab', 'jacobi')
        u_sol.parameters['error_on_nonconvergence'] = False
        u_sol.parameters['nonzero_initial_guess'] = True
    #################################################################################################
        
    # Print some information
    if tstep % check == 0:
        info_green('Time = {0:2.4e}, timestep = {1:6d}, End time = {2:2.4e}'.format(t, tstep, T)) 
info_red('Additional memory use of solver = {0}'.format(eval(getMyMemoryUsage()) - eval(dolfin_memory_use)))
info_red('Total memory use = ' + getMyMemoryUsage())
list_timings()
info_red('Total computing time = {0:f}'.format(time.time()- t0))
file1 = File('u.pvd')
file1 << project(u_, Vv)
file2 = File('p.pvd')
file2 << p_
#plot(project(u_, Vv))    

<|MERGE_RESOLUTION|>--- conflicted
+++ resolved
@@ -149,11 +149,7 @@
 nu = Constant(0.04)           # Viscosity
 t = 0                         # time
 tstep = 0                     # Timestep
-<<<<<<< HEAD
-T = 0.01                       # End time
-=======
 T = 0.05                      # End time
->>>>>>> 1112afca
 max_iter = 1                  # Pressure velocity iterations on given timestep
 iters_on_first_timestep = 2   # Pressure velocity iterations on first timestep
 max_error = 1e-6
